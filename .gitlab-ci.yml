image: nvcr.io/nvidia/pytorch:23.04-py3

stages:
  - test
  - cleanup

variables: &VARS
  SELENE_ADLR_CI_PATH: "/lustre/fsw/adlr/adlr-nlp/adlr_ci/megatron"
  DATA_DIR: "/lustre/fsw/adlr/adlr-nlp/adlr_ci/megatron/data"
  PYTORCH_IMAGE: nvcr.io/nvidia/pytorch:23.04-py3 # This is the image that is run by all nodes on selene for tests
  PYTHON_VIRTUAL_ENV: /lustre/fsw/adlr/adlr-nlp/adlr_ci/cienv/bin/activate
  TESTS_TO_RUN_AFTER_MERGE_REQ_APPROVED: L0 # Can specify levels
  TESTS_TO_RUN_AFTER_MERGING: L0  # Can specify levels
  TESTS_TO_RUN_ON_THIS_COMMIT: unit_tests
  TEST_REGEX_ON_THIS_COMMIT:  NONE #https://github.com/google/re2/wiki/Syntax (Can define regex as in this spec) e.g /.*gpt3.*/
  DISPLAY_OUTPUT: "True" # Set to true for new tests to copy the logs for creating golden truth file

unit_tests:
  tags:
    - docker_local_runner
  stage: test
  script:
    - pip install pytest-cov
    - pip install pytest_mock
    - pip install nltk
    - pip install zarr tensorstore  # for distributed checkpointing tests
    - torchrun --nproc_per_node=8 -m pytest --cov-report=term --cov-report=html --cov=megatron/core tests/unit_tests
  coverage: '/(?i)total.*? (100(?:\.0+)?\%|[1-9]?\d(?:\.\d+)?\%)$/'
  artifacts:
    paths:
      - coverage
    expire_in: 30 days
  rules:
    - when: always

formatting:
  tags:
    - docker_local_runner
  stage: test
  script:
    - pip install --upgrade black==19.10b0 isort click==8.0.2
    - black megatron/core --check --verbose --diff
    - isort megatron/core --check
  rules:
    - when: always

.selene_test_resume_checkpoint_launcher: &selene-test-resume-checkpoint-launcher
  tags:
    - ssh_selene_runner
  stage: test
  script: &selene-test-resume-launcher-script
    - echo "Running selene resume from checkpoint test. "
    - pwd
    - run_cmd="bash tests/functional_tests/shell_test_utils/run_selene_test_resume_checkpoint_launcher_script.sh RUN_MODEL=$RUN_MODEL TP_SIZE=$TP_SIZE PP_SIZE=$PP_SIZE NUM_NODES=$NUM_NODES SELENE_ADLR_CI_PATH=$SELENE_ADLR_CI_PATH CI_PIPELINE_ID=$CI_PIPELINE_ID RUN_NAME=$RUN_NAME PYTORCH_IMAGE=$PYTORCH_IMAGE DATA_DIR=$DATA_DIR"
    - echo "$run_cmd"
    - ${run_cmd}
    - echo "Completed the job"
  rules:
    - if: $TEST_LEVEL =~ $TESTS_TO_RUN_ON_THIS_COMMIT || $CI_JOB_NAME =~ $TESTS_TO_RUN_ON_THIS_COMMIT || $CI_JOB_NAME =~ $TEST_REGEX_ON_THIS_COMMIT
      when: always
    - if: '$CI_COMMIT_REF_NAME == $CI_DEFAULT_BRANCH && $TEST_LEVEL =~ $TESTS_TO_RUN_AFTER_MERGING'
      when: always
    - if: $CI_MERGE_REQUEST_APPROVED && $TEST_LEVEL =~ $TESTS_TO_RUN_AFTER_MERGE_REQ_APPROVED
      when: always
  allow_failure: false
  retry: 2

.selene_test_launcher: &selene-test-launcher
  tags:
    - ssh_selene_runner
  stage: test
  script: &selene-test-launcher-script
    - echo "Running selene test"
    - pwd
    - run_cmd="bash tests/functional_tests/shell_test_utils/run_selene_test_launcher_script.sh RUN_MODEL=$RUN_MODEL TP_SIZE=$TP_SIZE PP_SIZE=$PP_SIZE NUM_NODES=$NUM_NODES SELENE_ADLR_CI_PATH=$SELENE_ADLR_CI_PATH CI_PIPELINE_ID=$CI_PIPELINE_ID RUN_NAME=$RUN_NAME MAX_STEPS=$MAX_STEPS PYTORCH_IMAGE=$PYTORCH_IMAGE DATA_DIR=$DATA_DIR USE_CORE=$USE_CORE USE_TE=$USE_TE"
    - echo "$run_cmd"
    - ${run_cmd}
    - echo "Completed the job"
  rules:
    - if: $TEST_LEVEL =~ $TESTS_TO_RUN_ON_THIS_COMMIT || $CI_JOB_NAME =~ $TESTS_TO_RUN_ON_THIS_COMMIT || $CI_JOB_NAME =~ $TEST_REGEX_ON_THIS_COMMIT
      when: always
    - if: '$CI_COMMIT_REF_NAME == $CI_DEFAULT_BRANCH && $TEST_LEVEL =~ $TESTS_TO_RUN_AFTER_MERGING'
      when: always
    - if: $CI_MERGE_REQUEST_APPROVED && $TEST_LEVEL =~ $TESTS_TO_RUN_AFTER_MERGE_REQ_APPROVED
      when: always
  allow_failure: false
  retry: 2

train.t5_core.220m_tp1_pp1_1node_100steps:
  <<: *selene-test-launcher
  variables:
    <<: [*VARS]
    RUN_MODEL: t5
    USE_TE: 0
    TP_SIZE: 1
    PP_SIZE: 1
    NUM_NODES: 1
    MAX_STEPS: 100
    TIME_LIMIT: 30:00"
    TEST_LEVEL: L0
    PYTORCH_IMAGE: nvcr.io/nvidia/pytorch:23.07-py3

train.t5_core.220m_tp2_pp1_1node_100steps:
  <<: *selene-test-launcher
  variables:
    <<: [*VARS]
    RUN_MODEL: t5
    USE_TE: 0
    TP_SIZE: 2
    PP_SIZE: 1
    NUM_NODES: 1
    MAX_STEPS: 100
    TIME_LIMIT: 30:00"
    TEST_LEVEL: L0
    PYTORCH_IMAGE: nvcr.io/nvidia/pytorch:23.07-py3

train.t5_core.220m_tp4_pp1_1node_100steps:
  <<: *selene-test-launcher
  variables:
    <<: [*VARS]
    RUN_MODEL: t5
    USE_TE: 0
    TP_SIZE: 4
    PP_SIZE: 1
    NUM_NODES: 1
    MAX_STEPS: 100
    TIME_LIMIT: 30:00"
    TEST_LEVEL: L0
    PYTORCH_IMAGE: nvcr.io/nvidia/pytorch:23.07-py3

train.t5_core.220m_te_tp1_pp1_1node_100steps:
  <<: *selene-test-launcher
  variables:
    <<: [*VARS]
    RUN_MODEL: t5
    USE_TE: 1
    TP_SIZE: 1
    PP_SIZE: 1
    NUM_NODES: 1
    MAX_STEPS: 100
    TIME_LIMIT: 30:00"
    TEST_LEVEL: L0
    PYTORCH_IMAGE: nvcr.io/nvidia/pytorch:23.07-py3

train.t5_core.220m_tp1_pp1_rope_1node_100steps:
  <<: *selene-test-launcher
  variables:
    <<: [*VARS]
    RUN_MODEL: t5
    USE_TE: 0
    TP_SIZE: 1
    PP_SIZE: 1
    NUM_NODES: 1
    MAX_STEPS: 100
    TIME_LIMIT: 30:00"
    TEST_LEVEL: L0
    PYTORCH_IMAGE: nvcr.io/nvidia/pytorch:23.07-py3
    ADDITIONAL_PARAMS: "--position-embedding-type rope"

train.t5_core.220m_tp1_pp1_fa_1node_100steps:
  <<: *selene-test-launcher
  variables:
    <<: [*VARS]
    RUN_MODEL: t5
    USE_TE: 0
    TP_SIZE: 1
    PP_SIZE: 1
    NUM_NODES: 1
    MAX_STEPS: 100
    TIME_LIMIT: 30:00"
    TEST_LEVEL: L0
    PYTORCH_IMAGE: nvcr.io/nvidia/pytorch:23.07-py3
    ADDITIONAL_PARAMS: "--use-flash-attn"

train.t5_core.220m_tp1_pp1_2node_100steps:
  <<: *selene-test-launcher
  variables:
    <<: [*VARS]
    RUN_MODEL: t5
    USE_TE: 0
    TP_SIZE: 1
    PP_SIZE: 1
    NUM_NODES: 2
    MAX_STEPS: 100
    TIME_LIMIT: 30:00"
    TEST_LEVEL: L0
    PYTORCH_IMAGE: nvcr.io/nvidia/pytorch:23.07-py3

resume.checkpoint.t5_core.220m_tp1_pp1_1node:
  <<: *selene-test-resume-checkpoint-launcher
  variables:
    <<: [*VARS]
    RUN_MODEL: t5
    USE_TE: 0
    TP_SIZE: 1
    PP_SIZE: 1
    NUM_NODES: 1
    TIME_LIMIT: "30:00"
    TEST_LEVEL: L0
    PYTORCH_IMAGE: nvcr.io/nvidia/pytorch:23.07-py3

resume.checkpoint.t5_core.220m_tp2_pp1_1node:
  <<: *selene-test-resume-checkpoint-launcher
  variables:
    <<: [*VARS]
    RUN_MODEL: t5
    USE_TE: 0
    TP_SIZE: 2
    PP_SIZE: 1
    NUM_NODES: 1
    TIME_LIMIT: "30:00"
    TEST_LEVEL: L0
    PYTORCH_IMAGE: nvcr.io/nvidia/pytorch:23.07-py3


# train.te_gpt3.345m_tp2_pp2_1node_50steps:
#   <<: *selene-test-launcher
#   variables:
#     <<: [*VARS]
#     RUN_MODEL: gpt3
#     USE_TE: 1
#     TP_SIZE: 2
#     PP_SIZE: 2
#     NUM_NODES: 1
#     MAX_STEPS: 50
#     TIME_LIMIT: "50:00"
#     TEST_LEVEL: L0
#     PYTORCH_IMAGE: nvcr.io/nvidia/pytorch:23.07-py3

# train.gpt3_core.345m_tp4_pp1_1node_50steps:
#   <<: *selene-test-launcher
#   variables:
#     <<: [*VARS]
#     RUN_MODEL: gpt3
#     USE_TE: 0
#     TP_SIZE: 4
#     PP_SIZE: 1
#     NUM_NODES: 1
#     MAX_STEPS: 50
#     USE_CORE: 1
#     TIME_LIMIT: "20:00"
#     TEST_LEVEL: L0

<<<<<<< HEAD
# train.gpt3_core.345m_tp2_pp2_1node_50steps:
#   <<: *selene-test-launcher
#   variables:
#     <<: [*VARS]
#     RUN_MODEL: gpt3
#     USE_TE: 0
#     TP_SIZE: 2
#     PP_SIZE: 2
#     NUM_NODES: 1
#     MAX_STEPS: 50
#     USE_CORE: 1
#     TIME_LIMIT: "20:00"
#     TEST_LEVEL: L0

# train.gpt3_core.345m_tp1_pp2_1node_50steps:
#   <<: *selene-test-launcher
#   variables:
#     <<: [*VARS]
#     RUN_MODEL: gpt3
#     USE_TE: 0
#     TP_SIZE: 1
#     PP_SIZE: 2
#     NUM_NODES: 1
#     MAX_STEPS: 50
#     USE_CORE: 1
#     TIME_LIMIT: "20:00"
#     TEST_LEVEL: L0
=======
train.gpt3.345m_tp1_pp1_1node_50steps_overlap_grad_reduce:
  <<: *selene-test-launcher
  variables:
    <<: [*VARS]
    RUN_MODEL: gpt3
    USE_TE: 0
    TP_SIZE: 1
    PP_SIZE: 1
    NUM_NODES: 1
    MAX_STEPS: 50
    USE_CORE: 0
    TIME_LIMIT: "20:00"
    TEST_LEVEL: L0
    METADATA: overlap_grad_reduce
    ADDITIONAL_PARAMS: "--overlap-grad-reduce"

train.gpt3.345m_tp4_pp1_1node_50steps_overlap_grad_reduce:
  <<: *selene-test-launcher
  variables:
    <<: [*VARS]
    RUN_MODEL: gpt3
    USE_TE: 0
    TP_SIZE: 4
    PP_SIZE: 1
    NUM_NODES: 1
    MAX_STEPS: 50
    USE_CORE: 0
    TIME_LIMIT: "20:00"
    TEST_LEVEL: L0
    METADATA: overlap_grad_reduce
    ADDITIONAL_PARAMS: "--overlap-grad-reduce"

train.gpt3.345m_tp1_pp4_1node_50steps_overlap_grad_reduce:
  <<: *selene-test-launcher
  variables:
    <<: [*VARS]
    RUN_MODEL: gpt3
    USE_TE: 0
    TP_SIZE: 1
    PP_SIZE: 4
    NUM_NODES: 1
    MAX_STEPS: 50
    USE_CORE: 0
    TIME_LIMIT: "20:00"
    TEST_LEVEL: L0
    METADATA: overlap_grad_reduce
    ADDITIONAL_PARAMS: "--overlap-grad-reduce"

train.gpt3.345m_tp2_pp2_1node_50steps_overlap_grad_reduce:
  <<: *selene-test-launcher
  variables:
    <<: [*VARS]
    RUN_MODEL: gpt3
    USE_TE: 0
    TP_SIZE: 2
    PP_SIZE: 2
    NUM_NODES: 1
    MAX_STEPS: 50
    USE_CORE: 0
    TIME_LIMIT: "20:00"
    TEST_LEVEL: L0
    METADATA: overlap_grad_reduce
    ADDITIONAL_PARAMS: "--overlap-grad-reduce"

# Note: Core MoE models currently will run TE by default
train.te_core_moe_gpt3.345m_tp2_pp2_2experts_1node_50steps:
  <<: *selene-test-launcher
  variables:
    <<: [*VARS]
    RUN_MODEL: gpt3
    USE_TE: 0
    TP_SIZE: 2
    PP_SIZE: 2
    VP_SIZE: 1
    NUM_NODES: 1
    MAX_STEPS: 50
    USE_CORE: 1
    TIME_LIMIT: "20:00"
    TEST_LEVEL: L0
    METADATA: "te_2experts"
    ADDITIONAL_PARAMS: "--num-experts 2"

train.te_core_moe_gpt3.345m_tp2_pp2_4experts2parallel_1node_50steps:
  <<: *selene-test-launcher
  variables:
    <<: [*VARS]
    RUN_MODEL: gpt3
    USE_TE: 0
    TP_SIZE: 2
    PP_SIZE: 2
    VP_SIZE: 1
    NUM_NODES: 1
    MAX_STEPS: 50
    USE_CORE: 1
    TIME_LIMIT: "20:00"
    TEST_LEVEL: L0
    METADATA: "te_4experts2parallel"
    ADDITIONAL_PARAMS: "--sequence-parallel --num-experts 4 --expert-model-parallel-size 2"

train.te_core_moe_gpt3.345m_tp2_pp1_4experts2parallel_1node_50steps:
  <<: *selene-test-launcher
  variables:
    <<: [*VARS]
    RUN_MODEL: gpt3
    USE_TE: 0
    TP_SIZE: 2
    PP_SIZE: 1
    VP_SIZE: 1
    NUM_NODES: 1
    MAX_STEPS: 50
    USE_CORE: 1
    TIME_LIMIT: "20:00"
    TEST_LEVEL: L0
    METADATA: "te_8experts2parallel"
    ADDITIONAL_PARAMS: "--sequence-parallel --num-experts 8 --expert-model-parallel-size 2"
>>>>>>> bc1c67d8

# train.gpt3_core.345m_tp1_pp4_1node_50steps:
#   <<: *selene-test-launcher
#   variables:
#     <<: [*VARS]
#     RUN_MODEL: gpt3
#     USE_TE: 0
#     TP_SIZE: 1
#     PP_SIZE: 4
#     VP_SIZE: 1
#     NUM_NODES: 1
#     MAX_STEPS: 50
#     USE_CORE: 1
#     TIME_LIMIT: "20:00"
#     TEST_LEVEL: L0

# train.gpt3_core.345m_tp1_pp2_1node_50steps_rope:
#   <<: *selene-test-launcher
#   variables:
#     <<: [*VARS]
#     RUN_MODEL: gpt3
#     USE_TE: 0
#     TP_SIZE: 1
#     PP_SIZE: 2
#     NUM_NODES: 1
#     MAX_STEPS: 50
#     USE_CORE: 1
#     TIME_LIMIT: "20:00"
#     TEST_LEVEL: L0
#     METADATA: rope_embeddings
#     ADDITIONAL_PARAMS: "--position-embedding-type rope"

# train.gpt3_core.345m_tp1_pp4_1node_50steps_swiglu:
#   <<: *selene-test-launcher
#   variables:
#     <<: [*VARS]
#     RUN_MODEL: gpt3
#     USE_TE: 0
#     TP_SIZE: 1
#     PP_SIZE: 4
#     VP_SIZE: 1
#     NUM_NODES: 1
#     MAX_STEPS: 50
#     USE_CORE: 1
#     TIME_LIMIT: "20:00"
#     TEST_LEVEL: L0
#     METADATA: swiglu
#     ADDITIONAL_PARAMS: "--swiglu"

# train.gpt3_core.345m_tp1_pp4_1node_50steps_disable_bias_linear:
#   <<: *selene-test-launcher
#   variables:
#     <<: [*VARS]
#     RUN_MODEL: gpt3
#     USE_TE: 0
#     TP_SIZE: 1
#     PP_SIZE: 4
#     VP_SIZE: 1
#     NUM_NODES: 1
#     MAX_STEPS: 50
#     USE_CORE: 1
#     TIME_LIMIT: "20:00"
#     TEST_LEVEL: L0
#     METADATA: disable_bias_linear
#     ADDITIONAL_PARAMS: "--disable-bias-linear"

# train.gpt3_core.345m_tp1_pp4_1node_50steps_untie_embeddings_and_outputs:
#   <<: *selene-test-launcher
#   variables:
#     <<: [*VARS]
#     RUN_MODEL: gpt3
#     USE_TE: 0
#     TP_SIZE: 1
#     PP_SIZE: 4
#     VP_SIZE: 1
#     NUM_NODES: 1
#     MAX_STEPS: 50
#     USE_CORE: 1
#     TIME_LIMIT: "20:00"
#     TEST_LEVEL: L0
#     METADATA: untie_embeddings_and_outputs
#     ADDITIONAL_PARAMS: "--untie-embeddings-and-output-weights"

# train.gpt3_core.345m_tp1_pp4_1node_50steps_sequence_parallel:
#   <<: *selene-test-launcher
#   variables:
#     <<: [*VARS]
#     RUN_MODEL: gpt3
#     USE_TE: 0
#     TP_SIZE: 1
#     PP_SIZE: 4
#     VP_SIZE: 1
#     NUM_NODES: 1
#     MAX_STEPS: 50
#     USE_CORE: 1
#     TIME_LIMIT: "20:00"
#     TEST_LEVEL: L0
#     METADATA: sequence_parallel
#     ADDITIONAL_PARAMS: "--sequence-parallel"

# train.gpt3.345m_tp4_pp1_1node_50steps:
#   <<: *selene-test-launcher
#   variables:
#     <<: [*VARS]
#     RUN_MODEL: gpt3
#     USE_TE: 0
#     TP_SIZE: 4
#     PP_SIZE: 1
#     NUM_NODES: 1
#     MAX_STEPS: 50
#     USE_CORE: 0
#     TIME_LIMIT: "20:00"
#     TEST_LEVEL: L0

# train.gpt3.345m_tp2_pp2_1node_50steps:
#   <<: *selene-test-launcher
#   variables:
#     <<: [*VARS]
#     RUN_MODEL: gpt3
#     USE_TE: 0
#     TP_SIZE: 2
#     PP_SIZE: 2
#     NUM_NODES: 1
#     MAX_STEPS: 50
#     USE_CORE: 0
#     TIME_LIMIT: "20:00"
#     TEST_LEVEL: L0

# train.gpt3.345m_tp1_pp2_1node_50steps:
#   <<: *selene-test-launcher
#   variables:
#     <<: [*VARS]
#     RUN_MODEL: gpt3
#     USE_TE: 0
#     TP_SIZE: 1
#     PP_SIZE: 2
#     NUM_NODES: 1
#     MAX_STEPS: 50
#     USE_CORE: 0
#     TIME_LIMIT: "20:00"
#     TEST_LEVEL: L0

# train.gpt3.345m_tp1_pp4_1node_50steps:
#   <<: *selene-test-launcher
#   variables:
#     <<: [*VARS]
#     RUN_MODEL: gpt3
#     USE_TE: 0
#     TP_SIZE: 1
#     PP_SIZE: 4
#     VP_SIZE: 1
#     NUM_NODES: 1
#     MAX_STEPS: 50
#     USE_CORE: 0
#     TIME_LIMIT: "20:00"
#     TEST_LEVEL: L0

# resume.checkpoint.gpt3.345m_tp1_pp2_1node:
#   <<: *selene-test-resume-checkpoint-launcher
#   variables:
#     <<: [*VARS]
#     RUN_MODEL: gpt3
#     TP_SIZE: 1
#     PP_SIZE: 2
#     NUM_NODES: 1
#     TIME_LIMIT: "30:00"
#     TEST_LEVEL: L0

# train.gpt3.345m_tp1_pp1_1node_50steps_overlap_grad_reduce:
#   <<: *selene-test-launcher
#   variables:
#     <<: [*VARS]
#     RUN_MODEL: gpt3
#     USE_TE: 0
#     TP_SIZE: 1
#     PP_SIZE: 1
#     NUM_NODES: 1
#     MAX_STEPS: 50
#     USE_CORE: 0
#     TIME_LIMIT: "20:00"
#     TEST_LEVEL: L0
#     METADATA: overlap_grad_reduce
#     ADDITIONAL_PARAMS: "--overlap-grad-reduce"

# train.gpt3.345m_tp4_pp1_1node_50steps_overlap_grad_reduce:
#   <<: *selene-test-launcher
#   variables:
#     <<: [*VARS]
#     RUN_MODEL: gpt3
#     USE_TE: 0
#     TP_SIZE: 4
#     PP_SIZE: 1
#     NUM_NODES: 1
#     MAX_STEPS: 50
#     USE_CORE: 0
#     TIME_LIMIT: "20:00"
#     TEST_LEVEL: L0
#     METADATA: overlap_grad_reduce
#     ADDITIONAL_PARAMS: "--overlap-grad-reduce"

# train.gpt3.345m_tp1_pp4_1node_50steps_overlap_grad_reduce:
#   <<: *selene-test-launcher
#   variables:
#     <<: [*VARS]
#     RUN_MODEL: gpt3
#     USE_TE: 0
#     TP_SIZE: 1
#     PP_SIZE: 4
#     NUM_NODES: 1
#     MAX_STEPS: 50
#     USE_CORE: 0
#     TIME_LIMIT: "20:00"
#     TEST_LEVEL: L0
#     METADATA: overlap_grad_reduce
#     ADDITIONAL_PARAMS: "--overlap-grad-reduce"

# train.gpt3.345m_tp2_pp2_1node_50steps_overlap_grad_reduce:
#   <<: *selene-test-launcher
#   variables:
#     <<: [*VARS]
#     RUN_MODEL: gpt3
#     USE_TE: 0
#     TP_SIZE: 2
#     PP_SIZE: 2
#     NUM_NODES: 1
#     MAX_STEPS: 50
#     USE_CORE: 0
#     TIME_LIMIT: "20:00"
#     TEST_LEVEL: L0
#     METADATA: overlap_grad_reduce
#     ADDITIONAL_PARAMS: "--overlap-grad-reduce"

# # Note: Core MoE models currently will run TE by default
# train.te_core_moe_gpt3.345m_tp2_pp2_2experts_1node_50steps:
#   <<: *selene-test-launcher
#   variables:
#     <<: [*VARS]
#     RUN_MODEL: gpt3
#     USE_TE: 0
#     TP_SIZE: 2
#     PP_SIZE: 2
#     VP_SIZE: 1
#     NUM_NODES: 1
#     MAX_STEPS: 50
#     USE_CORE: 1
#     TIME_LIMIT: "20:00"
#     TEST_LEVEL: L0
#     METADATA: "te_2experts"
#     ADDITIONAL_PARAMS: "--num-experts 2"

# train.te_core_moe_gpt3.345m_tp2_pp2_4experts2parallel_1node_50steps:
#   <<: *selene-test-launcher
#   variables:
#     <<: [*VARS]
#     RUN_MODEL: gpt3
#     USE_TE: 0
#     TP_SIZE: 2
#     PP_SIZE: 2
#     VP_SIZE: 1
#     NUM_NODES: 1
#     MAX_STEPS: 50
#     USE_CORE: 1
#     TIME_LIMIT: "20:00"
#     TEST_LEVEL: L0
#     METADATA: "te_4experts2parallel"
#     ADDITIONAL_PARAMS: "--sequence-parallel --num-experts 4 --expert-model-parallel-size 2"

# train.te_core_moe_gpt3.345m_tp2_pp1_4experts2parallel_1node_50steps:
#   <<: *selene-test-launcher
#   variables:
#     <<: [*VARS]
#     RUN_MODEL: gpt3
#     USE_TE: 0
#     TP_SIZE: 2
#     PP_SIZE: 1
#     VP_SIZE: 1
#     NUM_NODES: 1
#     MAX_STEPS: 50
#     USE_CORE: 1
#     TIME_LIMIT: "20:00"
#     TEST_LEVEL: L0
#     METADATA: "te_8experts2parallel"
#     ADDITIONAL_PARAMS: "--sequence-parallel --num-experts 8 --expert-model-parallel-size 2"

# train.moe_gpt3.345m_tp2_pp2_4experts_1node_50steps:
#   <<: *selene-test-launcher
#   variables:
#     <<: [*VARS]
#     RUN_MODEL: gpt3
#     USE_TE: 0
#     TP_SIZE: 2
#     PP_SIZE: 2
#     VP_SIZE: 1
#     NUM_NODES: 1
#     MAX_STEPS: 50
#     USE_CORE: 0
#     TIME_LIMIT: "20:00"
#     TEST_LEVEL: L0
#     METADATA: "4experts"
#     ADDITIONAL_PARAMS: "--num-experts 4"

# train.bert.345m_tp4_pp1_1node_50steps:
#   <<: *selene-test-launcher
#   variables:
#     <<: [*VARS]
#     RUN_MODEL: bert
#     TP_SIZE: 4
#     PP_SIZE: 1
#     NUM_NODES: 1
#     MAX_STEPS: 50
#     TIME_LIMIT: "20:00"
#     TEST_LEVEL: L0

# train.bert.345m_tp2_pp2_1node_50steps:
#   <<: *selene-test-launcher
#   variables:
#     <<: [*VARS]
#     RUN_MODEL: bert
#     TP_SIZE: 2
#     PP_SIZE: 2
#     NUM_NODES: 1
#     MAX_STEPS: 50
#     TIME_LIMIT: "20:00"
#     TEST_LEVEL: L0

# train.bert.345m_tp1_pp2_1node_50steps:
#   <<: *selene-test-launcher
#   variables:
#     <<: [*VARS]
#     RUN_MODEL: bert
#     TP_SIZE: 1
#     PP_SIZE: 2
#     NUM_NODES: 1
#     MAX_STEPS: 50
#     TIME_LIMIT: "20:00"
#     TEST_LEVEL: L0

# train.bert.345m_tp1_pp4_1node_50steps:
#   <<: *selene-test-launcher
#   variables:
#     <<: [*VARS]
#     RUN_MODEL: bert
#     TP_SIZE: 1
#     PP_SIZE: 4
#     VP_SIZE: 2
#     NUM_NODES: 1
#     MAX_STEPS: 50
#     TIME_LIMIT: "20:00"
#     TEST_LEVEL: L0

# resume.checkpoint.bert.345m_tp1_pp2_1node:
#   <<: *selene-test-resume-checkpoint-launcher
#   variables:
#     <<: [*VARS]
#     RUN_MODEL: bert
#     TP_SIZE: 1
#     PP_SIZE: 2
#     NUM_NODES: 1
#     TIME_LIMIT: "30:00"
#     TEST_LEVEL: L0

cleanup.selene:
  tags:
    - ssh_selene_runner
  stage: cleanup
  variables:
    <<: [*VARS]
  script:
    - set +e
    - NUM_CLEANUP=`find ${SELENE_ADLR_CI_PATH}/* -type d -ctime +20 | grep -v data | wc -l`
    - find ${SELENE_ADLR_CI_PATH}/* -type d -ctime +20 | grep -v data | xargs rm -rf
    - find ${SELENE_ADLR_CI_PATH}/* -type d -name "checkpoints" -ctime +2 | grep -v data | xargs rm -rf
    - echo "Finished cleaning $NUM_CLEANUP directories older than 20 days everything in Selene"
  allow_failure: true
  rules:
    - when: always<|MERGE_RESOLUTION|>--- conflicted
+++ resolved
@@ -199,77 +199,6 @@
     TEST_LEVEL: L0
     PYTORCH_IMAGE: nvcr.io/nvidia/pytorch:23.07-py3
 
-resume.checkpoint.t5_core.220m_tp2_pp1_1node:
-  <<: *selene-test-resume-checkpoint-launcher
-  variables:
-    <<: [*VARS]
-    RUN_MODEL: t5
-    USE_TE: 0
-    TP_SIZE: 2
-    PP_SIZE: 1
-    NUM_NODES: 1
-    TIME_LIMIT: "30:00"
-    TEST_LEVEL: L0
-    PYTORCH_IMAGE: nvcr.io/nvidia/pytorch:23.07-py3
-
-
-# train.te_gpt3.345m_tp2_pp2_1node_50steps:
-#   <<: *selene-test-launcher
-#   variables:
-#     <<: [*VARS]
-#     RUN_MODEL: gpt3
-#     USE_TE: 1
-#     TP_SIZE: 2
-#     PP_SIZE: 2
-#     NUM_NODES: 1
-#     MAX_STEPS: 50
-#     TIME_LIMIT: "50:00"
-#     TEST_LEVEL: L0
-#     PYTORCH_IMAGE: nvcr.io/nvidia/pytorch:23.07-py3
-
-# train.gpt3_core.345m_tp4_pp1_1node_50steps:
-#   <<: *selene-test-launcher
-#   variables:
-#     <<: [*VARS]
-#     RUN_MODEL: gpt3
-#     USE_TE: 0
-#     TP_SIZE: 4
-#     PP_SIZE: 1
-#     NUM_NODES: 1
-#     MAX_STEPS: 50
-#     USE_CORE: 1
-#     TIME_LIMIT: "20:00"
-#     TEST_LEVEL: L0
-
-<<<<<<< HEAD
-# train.gpt3_core.345m_tp2_pp2_1node_50steps:
-#   <<: *selene-test-launcher
-#   variables:
-#     <<: [*VARS]
-#     RUN_MODEL: gpt3
-#     USE_TE: 0
-#     TP_SIZE: 2
-#     PP_SIZE: 2
-#     NUM_NODES: 1
-#     MAX_STEPS: 50
-#     USE_CORE: 1
-#     TIME_LIMIT: "20:00"
-#     TEST_LEVEL: L0
-
-# train.gpt3_core.345m_tp1_pp2_1node_50steps:
-#   <<: *selene-test-launcher
-#   variables:
-#     <<: [*VARS]
-#     RUN_MODEL: gpt3
-#     USE_TE: 0
-#     TP_SIZE: 1
-#     PP_SIZE: 2
-#     NUM_NODES: 1
-#     MAX_STEPS: 50
-#     USE_CORE: 1
-#     TIME_LIMIT: "20:00"
-#     TEST_LEVEL: L0
-=======
 train.gpt3.345m_tp1_pp1_1node_50steps_overlap_grad_reduce:
   <<: *selene-test-launcher
   variables:
@@ -385,7 +314,142 @@
     TEST_LEVEL: L0
     METADATA: "te_8experts2parallel"
     ADDITIONAL_PARAMS: "--sequence-parallel --num-experts 8 --expert-model-parallel-size 2"
->>>>>>> bc1c67d8
+
+train.moe_gpt3.345m_tp2_pp2_4experts_1node_50steps:
+  <<: *selene-test-launcher
+  variables:
+    <<: [*VARS]
+    RUN_MODEL: gpt3
+    USE_TE: 0
+    TP_SIZE: 2
+    PP_SIZE: 2
+    VP_SIZE: 1
+    NUM_NODES: 1
+    MAX_STEPS: 50
+    USE_CORE: 0
+    TIME_LIMIT: "20:00"
+    TEST_LEVEL: L0
+    METADATA: "4experts"
+    ADDITIONAL_PARAMS: "--num-experts 4"
+
+train.bert.345m_tp4_pp1_1node_50steps:
+  <<: *selene-test-launcher
+  variables:
+    <<: [*VARS]
+    RUN_MODEL: bert
+    TP_SIZE: 4
+    PP_SIZE: 1
+    NUM_NODES: 1
+    MAX_STEPS: 50
+    TIME_LIMIT: "20:00"
+    TEST_LEVEL: L0
+
+train.bert.345m_tp2_pp2_1node_50steps:
+  <<: *selene-test-launcher
+  variables:
+    <<: [*VARS]
+    RUN_MODEL: bert
+    TP_SIZE: 2
+    PP_SIZE: 2
+    NUM_NODES: 1
+    MAX_STEPS: 50
+    TIME_LIMIT: "20:00"
+    TEST_LEVEL: L0
+
+train.bert.345m_tp1_pp2_1node_50steps:
+  <<: *selene-test-launcher
+  variables:
+    <<: [*VARS]
+    RUN_MODEL: bert
+    TP_SIZE: 1
+    PP_SIZE: 2
+    NUM_NODES: 1
+    MAX_STEPS: 50
+    TIME_LIMIT: "20:00"
+    TEST_LEVEL: L0
+
+train.bert.345m_tp1_pp4_1node_50steps:
+  <<: *selene-test-launcher
+  variables:
+    <<: [*VARS]
+    RUN_MODEL: bert
+    TP_SIZE: 1
+    PP_SIZE: 4
+    VP_SIZE: 2
+    NUM_NODES: 1
+    MAX_STEPS: 50
+    TIME_LIMIT: "20:00"
+    TEST_LEVEL: L0
+
+resume.checkpoint.bert.345m_tp1_pp2_1node:
+  <<: *selene-test-resume-checkpoint-launcher
+  variables:
+    <<: [*VARS]
+    RUN_MODEL: t5
+    USE_TE: 0
+    TP_SIZE: 2
+    PP_SIZE: 1
+    NUM_NODES: 1
+    TIME_LIMIT: "30:00"
+    TEST_LEVEL: L0
+    PYTORCH_IMAGE: nvcr.io/nvidia/pytorch:23.07-py3
+
+
+# train.te_gpt3.345m_tp2_pp2_1node_50steps:
+#   <<: *selene-test-launcher
+#   variables:
+#     <<: [*VARS]
+#     RUN_MODEL: gpt3
+#     USE_TE: 1
+#     TP_SIZE: 2
+#     PP_SIZE: 2
+#     NUM_NODES: 1
+#     MAX_STEPS: 50
+#     TIME_LIMIT: "50:00"
+#     TEST_LEVEL: L0
+#     PYTORCH_IMAGE: nvcr.io/nvidia/pytorch:23.07-py3
+
+# train.gpt3_core.345m_tp4_pp1_1node_50steps:
+#   <<: *selene-test-launcher
+#   variables:
+#     <<: [*VARS]
+#     RUN_MODEL: gpt3
+#     USE_TE: 0
+#     TP_SIZE: 4
+#     PP_SIZE: 1
+#     NUM_NODES: 1
+#     MAX_STEPS: 50
+#     USE_CORE: 1
+#     TIME_LIMIT: "20:00"
+#     TEST_LEVEL: L0
+
+# train.gpt3_core.345m_tp2_pp2_1node_50steps:
+#   <<: *selene-test-launcher
+#   variables:
+#     <<: [*VARS]
+#     RUN_MODEL: gpt3
+#     USE_TE: 0
+#     TP_SIZE: 2
+#     PP_SIZE: 2
+#     NUM_NODES: 1
+#     MAX_STEPS: 50
+#     USE_CORE: 1
+#     TIME_LIMIT: "20:00"
+#     TEST_LEVEL: L0
+
+# train.gpt3_core.345m_tp1_pp2_1node_50steps:
+#   <<: *selene-test-launcher
+#   variables:
+#     <<: [*VARS]
+#     RUN_MODEL: gpt3
+#     USE_TE: 0
+#     TP_SIZE: 1
+#     PP_SIZE: 2
+#     NUM_NODES: 1
+#     MAX_STEPS: 50
+#     USE_CORE: 1
+#     TIME_LIMIT: "20:00"
+#     TEST_LEVEL: L0
 
 # train.gpt3_core.345m_tp1_pp4_1node_50steps:
 #   <<: *selene-test-launcher
