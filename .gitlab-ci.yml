--- conflicted
+++ resolved
@@ -101,12 +101,7 @@
   interruptible: true
 
 unit_tests-dist-checkpointing:
-<<<<<<< HEAD
-  timeout: 1h
-  image: gitlab-master.nvidia.com:5005/adlr/megatron-lm/mcore_ci:24.01v3
-=======
-  image: ${CI_IMAGE}
->>>>>>> a9a5fe0a
+  image: ${CI_IMAGE}
   tags:
     - 8xL40S
   stage: test
@@ -136,22 +131,12 @@
   interruptible: true
 
 unit_tests-inference:
-<<<<<<< HEAD
-  timeout: 1h
-  image: gitlab-master.nvidia.com:5005/adlr/megatron-lm/mcore_ci:24.01v3
-=======
-  image: ${CI_IMAGE}
->>>>>>> a9a5fe0a
-  tags:
-    - 8xL40S
-  stage: test
-  script:
-<<<<<<< HEAD
-    - export CUDA_DEVICE_MAX_CONNECTIONS=1
-    - torchrun --nproc_per_node=8 -m pytest tests/unit_tests/inference
-=======
+  image: ${CI_IMAGE}
+  tags:
+    - 8xL40S
+  stage: test
+  script:
     - torchrun --nproc_per_node=8 -m pytest -x -v -s tests/unit_tests/inference
->>>>>>> a9a5fe0a
   rules:
     - if: '$CI_PIPELINE_SOURCE == "merge_request_event" && $CI_MERGE_REQUEST_LABELS =~ /Run tests/'
       when: never
