--- conflicted
+++ resolved
@@ -428,21 +428,20 @@
         assert args.pipeline_model_parallel_size == 1, \
             "retro currently does not support pipeline parallelism."
 
-<<<<<<< HEAD
-=======
-    # Load retro args (used by both Retro & GPT).
-    if args.retro_workdir:
-        retro_args_path = get_retro_args_path(args.retro_workdir)
-        assert os.path.exists(retro_args_path), "retro workdir missing args.json"
-        with open(retro_args_path) as f:
-            retro_args = types.SimpleNamespace(**json.load(f))
-            retro_args.retro_return_doc_ids = args.retro_return_doc_ids
-            retro_args.retro_gpt_retrieved_length = \
-                args.retro_num_retrieved_chunks * \
-                retro_args.retro_gpt_chunk_length
-            set_retro_args(retro_args)
-
->>>>>>> 25b2723a
+    # >>>
+    # # Load retro args (used by both Retro & GPT).
+    # if args.retro_workdir:
+    #     retro_args_path = get_retro_args_path(args.retro_workdir)
+    #     assert os.path.exists(retro_args_path), "retro workdir missing args.json"
+    #     with open(retro_args_path) as f:
+    #         retro_args = types.SimpleNamespace(**json.load(f))
+    #         retro_args.retro_return_doc_ids = args.retro_return_doc_ids
+    #         retro_args.retro_gpt_retrieved_length = \
+    #             args.retro_num_retrieved_chunks * \
+    #             retro_args.retro_gpt_chunk_length
+    #         set_retro_args(retro_args)
+    # <<<
+
     # Legacy RoPE arguments
     if args.use_rotary_position_embeddings:
         args.position_embedding_type = 'rope'
@@ -617,13 +616,12 @@
     group.add_argument("--retro-num-retrieved-chunks", type=int, default=2,
                        help='Number of chunks to retrieve from the retrieval '
                        'database.')
-<<<<<<< HEAD
-=======
-    group.add_argument("--retro-return-doc-ids", action="store_true",
-                       help="Turn this on when preprocessing retro data.")
+    # >>>
+    # group.add_argument("--retro-return-doc-ids", action="store_true",
+    #                    help="Turn this on when preprocessing retro data.")
+    # <<<
     group.add_argument("--retro-attention-gate", type=float, default=1,
                        help="Gated cross attention.")
->>>>>>> 25b2723a
     group.add_argument("--retro-no-verify-neighbor-count", action="store_false",
                        dest="retro_verify_neighbor_count",
                        help="Skip verifying that len(GPT dataset) == len(saved "
