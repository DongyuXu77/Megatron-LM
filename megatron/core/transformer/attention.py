--- conflicted
+++ resolved
@@ -245,23 +245,7 @@
         # core attention computation
         # ==================================
 
-<<<<<<< HEAD
-        # expand the key_layer and value_layer [sk, b, ng, hn] -> [sk, b, np, hn]
-        # This is a noop for normal attention where ng == np. When using group query attention this
-        # creates a view that has the keys and values virtually repeated along their dimension to
-        # match the number of queries.
-        if self.num_attention_heads_per_partition // self.num_query_groups_per_partition > 1:
-            key = key.repeat_interleave(
-                self.num_attention_heads_per_partition // self.num_query_groups_per_partition, dim=2
-            )
-            value = value.repeat_interleave(
-                self.num_attention_heads_per_partition // self.num_query_groups_per_partition, dim=2
-            )
-
         if self.checkpoint_core_attention:
-=======
-        if self.checkpoint_dot_product_attention:
->>>>>>> e4ef38e1
             core_attn_out = self._checkpointed_attention_forward(query, key, value, attention_mask)
         else:
             core_attn_out = self.core_attention(query, key, value, attention_mask)
